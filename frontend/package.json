--- conflicted
+++ resolved
@@ -11,18 +11,11 @@
   },
   "dependencies": {
     "@tailwindcss/vite": "^4.1.13",
-<<<<<<< HEAD
-    "@types/react-router-dom": "^5.3.3",
-    "react": "^19.1.1",
-    "react-dom": "^19.1.1",
-    "react-router-dom": "^7.9.4",
-=======
     "leaflet": "^1.9.4",
     "react": "^19.1.1",
     "react-dom": "^19.1.1",
     "react-leaflet": "^5.0.0",
-    "react-router-dom": "^6.30.1",
->>>>>>> 49bf476d
+    "react-router-dom": "^7.9.4",
     "tailwindcss": "^4.1.13"
   },
   "devDependencies": {
