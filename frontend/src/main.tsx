--- conflicted
+++ resolved
@@ -1,25 +1,12 @@
-<<<<<<< HEAD
-import React from "react";
-import ReactDOM from "react-dom/client";
-import { BrowserRouter, Routes, Route } from "react-router-dom";
-import "./index.css";
-import SignInPage from "./pages/SignInPage"; // ✅ import your page
-=======
 import { StrictMode } from 'react'
 import { createRoot } from 'react-dom/client'
 import './index.css'
 import App from './App.tsx'
 import "leaflet/dist/leaflet.css";
 
->>>>>>> 49bf476d
 
-ReactDOM.createRoot(document.getElementById("root") as HTMLElement).render(
-  <React.StrictMode>
-    <BrowserRouter>
-      <Routes>
-        {/* Default route */}
-        <Route path="/" element={<SignInPage />} />
-      </Routes>
-    </BrowserRouter>
-  </React.StrictMode>
-);+createRoot(document.getElementById('root')!).render(
+  <StrictMode>
+    <App />
+  </StrictMode>,
+)