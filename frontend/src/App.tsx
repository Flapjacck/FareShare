import { BrowserRouter, Routes, Route } from "react-router-dom";
import SignUp from "./pages/SignUp";
import SignIn from "./pages/SignIn";
import SignUpSuccess from "./pages/SignUpSuccess";
<<<<<<< HEAD
import Ridesearch from "./pages/Ridesearch";
=======
import RidePostAndRequestPage from "./pages/RidePostAndRequestPage";
>>>>>>> 3cefc1cc

function App() {
  return (
    <BrowserRouter>
      <Routes>
<<<<<<< HEAD
        <Route path="/" element={<Ridesearch />} />
        <Route path="/signin" element={<SignIn />} />
        <Route path="/signup" element={<SignUp />} />
        <Route path="/signup/success" element={<SignUpSuccess />} />
        <Route path="/rides" element={<Ridesearch />} />
=======
  <Route path="/" element={<RidePostAndRequestPage />} />
        <Route path="/signin" element={<SignIn />} />
        <Route path="/signup" element={<SignUp />} />
        <Route path="/signup/success" element={<SignUpSuccess />} />
        <Route path="/rides" element={<RidePostAndRequestPage />} />
>>>>>>> 3cefc1cc
      </Routes>
    </BrowserRouter>
  );
}

export default App;<|MERGE_RESOLUTION|>--- conflicted
+++ resolved
@@ -2,29 +2,17 @@
 import SignUp from "./pages/SignUp";
 import SignIn from "./pages/SignIn";
 import SignUpSuccess from "./pages/SignUpSuccess";
-<<<<<<< HEAD
 import Ridesearch from "./pages/Ridesearch";
-=======
-import RidePostAndRequestPage from "./pages/RidePostAndRequestPage";
->>>>>>> 3cefc1cc
 
 function App() {
   return (
     <BrowserRouter>
       <Routes>
-<<<<<<< HEAD
-        <Route path="/" element={<Ridesearch />} />
-        <Route path="/signin" element={<SignIn />} />
-        <Route path="/signup" element={<SignUp />} />
-        <Route path="/signup/success" element={<SignUpSuccess />} />
-        <Route path="/rides" element={<Ridesearch />} />
-=======
-  <Route path="/" element={<RidePostAndRequestPage />} />
-        <Route path="/signin" element={<SignIn />} />
-        <Route path="/signup" element={<SignUp />} />
-        <Route path="/signup/success" element={<SignUpSuccess />} />
-        <Route path="/rides" element={<RidePostAndRequestPage />} />
->>>>>>> 3cefc1cc
+  <Route path="/" element={<Ridesearch />} />
+  <Route path="/signin" element={<SignIn />} />
+  <Route path="/signup" element={<SignUp />} />
+  <Route path="/signup/success" element={<SignUpSuccess />} />
+  <Route path="/rides" element={<Ridesearch />} />
       </Routes>
     </BrowserRouter>
   );
