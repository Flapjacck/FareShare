<<<<<<< HEAD
import { BrowserRouter, Routes, Route } from "react-router-dom";
import SignUp from "./pages/SignUp";
import SignIn from "./pages/SignIn";
import SignUpSuccess from "./pages/SignUpSuccess";
import Ridesearch from "./pages/Ridesearch";

function App() {
  return (
    <BrowserRouter>
      <Routes>
  <Route path="/" element={<Ridesearch />} />
  <Route path="/signin" element={<SignIn />} />
  <Route path="/signup" element={<SignUp />} />
  <Route path="/signup/success" element={<SignUpSuccess />} />
  <Route path="/rides" element={<Ridesearch />} />
      </Routes>
    </BrowserRouter>
=======
import { BrowserRouter as Router, Routes, Route } from "react-router-dom";
import Header from "./components/Header";
import LandingPage from "./pages/LandingPage";
import SignInPage from "./pages/SignInPage";
import RidePostAndRequestPage from "./pages/RidePostAndRequestPage";
import UserSettingsPage from "./pages/UserSettingsPage";

function App() {
  return (
    <Router>
      <Header />
      <Routes>
        <Route path="/" element={<LandingPage />} />
        <Route path="/signin" element={<SignInPage />} />
        <Route path="/rides" element={<RidePostAndRequestPage />} />
        <Route path="/settings" element={<UserSettingsPage />} />
      </Routes>
    </Router>
>>>>>>> 3785737f
  );
}

export default App;<|MERGE_RESOLUTION|>--- conflicted
+++ resolved
@@ -1,28 +1,12 @@
-<<<<<<< HEAD
-import { BrowserRouter, Routes, Route } from "react-router-dom";
+import { BrowserRouter as Router, Routes, Route } from "react-router-dom";
+import Header from "./components/Header";
+import LandingPage from "./pages/LandingPage";
 import SignUp from "./pages/SignUp";
 import SignIn from "./pages/SignIn";
 import SignUpSuccess from "./pages/SignUpSuccess";
-import Ridesearch from "./pages/Ridesearch";
-
-function App() {
-  return (
-    <BrowserRouter>
-      <Routes>
-  <Route path="/" element={<Ridesearch />} />
-  <Route path="/signin" element={<SignIn />} />
-  <Route path="/signup" element={<SignUp />} />
-  <Route path="/signup/success" element={<SignUpSuccess />} />
-  <Route path="/rides" element={<Ridesearch />} />
-      </Routes>
-    </BrowserRouter>
-=======
-import { BrowserRouter as Router, Routes, Route } from "react-router-dom";
-import Header from "./components/Header";
-import LandingPage from "./pages/LandingPage";
-import SignInPage from "./pages/SignInPage";
 import RidePostAndRequestPage from "./pages/RidePostAndRequestPage";
 import UserSettingsPage from "./pages/UserSettingsPage";
+import Ridesearch from "./pages/Ridesearch";
 
 function App() {
   return (
@@ -30,12 +14,14 @@
       <Header />
       <Routes>
         <Route path="/" element={<LandingPage />} />
-        <Route path="/signin" element={<SignInPage />} />
+        <Route path="/signin" element={<SignIn />} />
+        <Route path="/signup" element={<SignUp />} />
+        <Route path="/signup/success" element={<SignUpSuccess />} />
         <Route path="/rides" element={<RidePostAndRequestPage />} />
+        <Route path="/ridesearch" element={<Ridesearch />} />
         <Route path="/settings" element={<UserSettingsPage />} />
       </Routes>
     </Router>
->>>>>>> 3785737f
   );
 }
 
